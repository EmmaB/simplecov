Unreleased ([changes](https://github.com/colszowka/simplecov/compare/v0.7.1...master))
-------------------

<<<<<<< HEAD
  * [FEATURE] Adds support for Rails 4 command guessing.
  * [BUGFIX] Average hits per line for groups of files weighed each file equally, ignoring the length of the files.
  * Rename adapters to "profiles" given that they are bundles of settings
=======
  * [FEATURE] Adds support for Rails 4 command guessing. 
    See [#181](https://github.com/colszowka/simplecov/pull/181) (thanks to @semanticart)
  * [REFACTORING] Rename adapters to "profiles" given that they are bundles of settings. The old adapter methods are
    deprecated, but remain available for now. 
    See [#207](https://github.com/colszowka/simplecov/pull/207) (thanks to @mikerobe)
  * [FEATURE] You can now load simplecov without the default settings by doing `require 'simplecov/no_defaults'
    or setting `ENV['SIMPLECOV_NO_DEFAULTS']`. Check `simplecov/defaults` to see what preconfigurations are getting
    dropped by using this.
    See [#209](https://github.com/colszowka/simplecov/pull/209) (thanks to @ileitch)
  * [REFACTORING] Tweaks to the automatic test suite naming. In particular, `rspec/features` should now
    be correctly attributed to RSpec, not Cucumber.
    See [#212](https://github.com/colszowka/simplecov/pull/212) (thanks to @ersatzryan and @betelgeuse)
  * [REFACTORING] The internal cucumber test suite now uses Capybara 2.
    See [#206](https://github.com/colszowka/simplecov/pull/206) (thanks to @infertux)
>>>>>>> a3387f7b

v0.7.1, 2012-10-12 ([changes](https://github.com/colszowka/simplecov/compare/v0.7.0...v0.7.1))
-------------------

  * [BUGFIX] The gem packages of 0.7.0 (both simplecov and simplecov-html) pushed to Rubygems had some file
    permission issues, leading to problems when installing SimpleCov in a root/system Rubygems install and then
    trying to use it as a normal user (see https://github.com/colszowka/simplecov/issues/171, thanks @envygeeks
    for bringing it up). The gem build process has been changed to always enforce proper permissions before packaging
    to avoid this issue in the future.


v0.7.0, 2012-10-10 ([changes](https://github.com/colszowka/simplecov/compare/v0.6.4...v0.7.0))
-------------------

  * [FEATURE] The new `maximum_coverage_drop` and `minimum_coverage` now allow you to fail your build when the
    coverage dropped by more than what you allowed or is below a minimum value required. Also, `refuse_coverage_drop` disallows
    any coverage drops between test runs.
    See https://github.com/colszowka/simplecov/pull/151, https://github.com/colszowka/simplecov/issues/11,
    https://github.com/colszowka/simplecov/issues/90, and https://github.com/colszowka/simplecov/issues/96 (thanks to @infertux)
  * [FEATURE] SimpleCov now ships with a built-in MultiFormatter which allows the easy usage of multiple result formatters at
    the same time without the need to write custom wrapper code.
    See https://github.com/colszowka/simplecov/pull/158 (thanks to @nikitug)
  * [BUGFIX] The usage of digits, hyphens and underscores in group names could lead to broken tab navigation
    in the default simplecov-html reports. See https://github.com/colszowka/simplecov-html/pull/14 (thanks to @ebelgarts)
  * [REFACTORING] A few more ruby warnings removed. See https://github.com/colszowka/simplecov/issues/106 and
    https://github.com/colszowka/simplecov/pull/139. (thanks to @lukejahnke)
  * A [Pledgie button](https://github.com/colszowka/simplecov/commit/63cfa99f8658fa5cc66a38c83b3195fdf71b9e93) for those that
    feel generous :)
  * The usual bunch of README fixes and documentation tweaks. Thanks to everyone who contributed those!

v0.6.4, 2012-05-10 ([changes](https://github.com/colszowka/simplecov/compare/v0.6.3...v0.6.4))
-------------------

  * [BUGFIX] Encoding issues with ISO-8859-encoded source files fixed.
    See https://github.com/colszowka/simplecov/pull/117. (thanks to @Deradon)
  * [BUGFIX] Ensure ZeroDivisionErrors won't occur when calculating the coverage result, which previously
    could happen in certain cases. See https://github.com/colszowka/simplecov/pull/128. (thanks to @japgolly)
  * [REFACTORING] Changed a couple instance variable lookups so SimpleCov does not cause a lot of warnings when
    running ruby at a higher warning level. See https://github.com/colszowka/simplecov/issues/106 and
    https://github.com/colszowka/simplecov/pull/119. (thanks to @mvz and @gioele)


v0.6.3, 2012-05-10 ([changes](https://github.com/colszowka/simplecov/compare/v0.6.2...v0.6.3))
-------------------

  * [BUGFIX] Modified the API-changes for newer multi_json versions introduced with #122 and v0.6.2 so
    they are backwards-compatible with older multi_json gems in order to avoid simplecov polluting
    the multi_json minimum version requirement for entire applications.
    See https://github.com/colszowka/simplecov/issues/132
  * Added appraisal gem to the test setup in order to run the test suite against both 1.0 and 1.3
    multi_json gems and ensure the above actually works :)

v0.6.2, 2012-04-20 ([changes](https://github.com/colszowka/simplecov/compare/v0.6.1...v0.6.2))
-------------------

  * [Updated to latest version of MultiJSON and its new API (thanks to @sferik and @ronen).
    See https://github.com/colszowka/simplecov/pull/122

v0.6.1, 2012-02-24 ([changes](https://github.com/colszowka/simplecov/compare/v0.6.0...v0.6.1))
-------------------

  * [BUGFIX] Don't force-load Railtie on Rails < 3. Fixes regression introduced with
    #83. See https://github.com/colszowka/simplecov/issues/113

v0.6.0, 2012-02-22 ([changes](https://github.com/colszowka/simplecov/compare/v0.5.4...v0.6.0))
-------------------

  * [FEATURE] Auto-magic `rake simplecov` task for rails
    (see https://github.com/colszowka/simplecov/pull/83, thanks @sunaku)
  * [BUGFIX] Treat source files as UTF-8 to avoid encoding errors
    (see https://github.com/colszowka/simplecov/pull/103, thanks @joeyates)
  * [BUGFIX] Store the invoking terminal command right after loading so they are safe from
    other libraries tampering with ARGV. Among other makes automatic Rails test suite splitting
    (Unit/Functional/Integration) work with recent rake versions again
    (see https://github.com/colszowka/simplecov/issues/110)
  * [FEATURE] If guessing command name from the terminal command fails, try guessing from defined constants
    (see https://github.com/colszowka/simplecov/commit/37afca54ef503c33d888e910f950b3b943cb9a6c)
  * Some refactorings and cleanups as usual. Please refer to the github compare view for a full
    list of changes: https://github.com/colszowka/simplecov/compare/v0.5.4...v0.6.0

v0.5.4, 2011-10-12 ([changes](https://github.com/colszowka/simplecov/compare/v0.5.3...v0.5.4))
-------------------

  * Do not give exit code 0 when there are exceptions prior to tests
    (see https://github.com/colszowka/simplecov/issues/41, thanks @nbogie)
  * The API for building custom filter classes is now more obvious, using #matches? instead of #passes? too.
    (see https://github.com/colszowka/simplecov/issues/85, thanks @robinroestenburg)
  * Mailers are now part of the Rails adapter as their own group (see
    https://github.com/colszowka/simplecov/issues/79, thanks @geetarista)
  * Removed fix for JRuby 1.6 RC1 float bug because it's been fixed
    (see https://github.com/colszowka/simplecov/issues/86)
  * Readme formatted in Markdown :)

v0.5.3, 2011-09-13 ([changes](https://github.com/colszowka/simplecov/compare/v0.5.2...v0.5.3))
-------------------

  * Fix for encoding issues that came from the nocov processing mechanism
    (see https://github.com/colszowka/simplecov/issues/71)
  * :nocov: lines are now actually being reflected in the HTML report and are marked in yellow.

  * The Favicon in the HTML report is now determined by the overall coverage and will have the color
    that the coverage percentage gets as a css class to immediately indicate coverage status on first sight.

  * Introduced SimpleCov::SourceFile::Line#status method that returns the coverage status
    as a string for this line - made SimpleCov::HTML use that.
  * Refactored nocov processing and made it configurable using SimpleCov.ncov_token (or it's
    alias SimpleCov.skip_token)

v0.5.2, 2011-09-12 ([changes](https://github.com/colszowka/simplecov/compare/v0.5.1...v0.5.2))
-------------------

  * Another fix for a bug in JSON processing introduced with MultiJSON in 0.5.1
    (see https://github.com/colszowka/simplecov/pull/75, thanks @sferik)

v0.5.1, 2011-09-12 ([changes](https://github.com/colszowka/simplecov/compare/v0.5.0...v0.5.1))
-------------------
**Note: Yanked 2011-09-12 because the MultiJSON-patch had a crucial bug**

  * Fix for invalid gemspec dependency string (see https://github.com/colszowka/simplecov/pull/70,
    http://blog.rubygems.org/2011/08/31/shaving-the-yaml-yacc.html, thanks @jspradlin)

  * Added JSON in the form of the multi_json gem as dependency for those cases when built-in JSON
    is unavailable (see https://github.com/colszowka/simplecov/issues/72
    and https://github.com/colszowka/simplecov/pull/74, thanks @sferik)

v0.5.0, 2011-09-09 ([changes](https://github.com/colszowka/simplecov/compare/v0.4.2...v0.5.4))
-------------------
**Note: Yanked 2011-09-09 because of trouble with the gemspec.**

  * JSON is now used instead of YAML for resultset caching (used for merging). Should resolve
    a lot of problems people used to have because of YAML parser errors.

  * There's a new adapter 'test_frameworks'. Use it outside of Rails to remove `test/`,
    `spec/`, `features/` and `autotest/` dirs from your coverage reports, either directly
    with `SimpleCov.start 'test_frameworks'` or with `SimpleCov.load_adapter 'test_frameworks'`

  * SimpleCov configuration can now be placed centrally in a text file `.simplecov`, which will
    be automatically read on `require 'simplecov'`. This makes using custom configuration like
    groups and filters across your test suites much easier as you only have to specify your config
    once. Just put the whole `SimpleCov.start (...)` code into `APP_ROOT/.simplecov`

  * Lines can now be skipped by using the :nocov: flag in comments that wrap the code that should be
    skipped, like in this example (thanks @phillipkoebbe)

    <pre>
      #:nocov:
      def skipped
    	  @foo * 2
      end
      #:nocov:
    </pre>

  * Moved file set coverage analytics from simplecov-html to SimpleCov::FileList, a new subclass
    of Array that is always returned for SourceFile lists (i.e. in groups) and can now be used
    in all formatters without the need to roll your own.

  * The exceptions you used to get after removing some code and re-running your tests because SimpleCov
    couldn't find the cached source lines should be resolved (thanks @goneflyin)

  * Coverage strength metric: Average hits/line per source file and result group (thanks @trans)

  * Finally, SimpleCov has an extensive Cucumber test suite

  * Full compatibility with Ruby 1.9.3.preview1

### HTML Formatter:

  * The display of source files has been improved a lot. Weird scrolling trouble, out-of-scope line hit counts
    and such should be a thing of the past. Also, it is prettier now.
  * Source files are now syntax highlighted
  * File paths no longer have that annoying './' in front of them<|MERGE_RESOLUTION|>--- conflicted
+++ resolved
@@ -1,12 +1,6 @@
 Unreleased ([changes](https://github.com/colszowka/simplecov/compare/v0.7.1...master))
 -------------------
 
-<<<<<<< HEAD
-  * [FEATURE] Adds support for Rails 4 command guessing.
-  * [BUGFIX] Average hits per line for groups of files weighed each file equally, ignoring the length of the files.
-  * Rename adapters to "profiles" given that they are bundles of settings
-=======
-  * [FEATURE] Adds support for Rails 4 command guessing. 
     See [#181](https://github.com/colszowka/simplecov/pull/181) (thanks to @semanticart)
   * [REFACTORING] Rename adapters to "profiles" given that they are bundles of settings. The old adapter methods are
     deprecated, but remain available for now. 
@@ -14,13 +8,15 @@
   * [FEATURE] You can now load simplecov without the default settings by doing `require 'simplecov/no_defaults'
     or setting `ENV['SIMPLECOV_NO_DEFAULTS']`. Check `simplecov/defaults` to see what preconfigurations are getting
     dropped by using this.
+  * [BUGFIX] Average hits per line for groups of files is now computed correctly.
+    See [#192](http://github.com/colszowka/simplecov/pull/192) (thanks to @graysonwright)
+  * [FEATURE] Adds support for Rails 4 command guessing. 
     See [#209](https://github.com/colszowka/simplecov/pull/209) (thanks to @ileitch)
   * [REFACTORING] Tweaks to the automatic test suite naming. In particular, `rspec/features` should now
     be correctly attributed to RSpec, not Cucumber.
     See [#212](https://github.com/colszowka/simplecov/pull/212) (thanks to @ersatzryan and @betelgeuse)
   * [REFACTORING] The internal cucumber test suite now uses Capybara 2.
     See [#206](https://github.com/colszowka/simplecov/pull/206) (thanks to @infertux)
->>>>>>> a3387f7b
 
 v0.7.1, 2012-10-12 ([changes](https://github.com/colszowka/simplecov/compare/v0.7.0...v0.7.1))
 -------------------

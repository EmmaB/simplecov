--- conflicted
+++ resolved
@@ -40,8 +40,6 @@
 SimpleCov::CommandGuesser.original_run_command = "#{$0} #{ARGV.join(" ")}"
 
 at_exit do
-  # Store the exit status of the test run since it goes away after calling the at_exit proc...
-  @exit_status = SimpleCov::ExitCodes::SUCCESS
 
   if $! # was an exception thrown?
     # if it was a SystemExit, use the accompanying status
@@ -49,7 +47,8 @@
     # (see github issue 41)
     @exit_status = $!.is_a?(SystemExit) ? $!.status : SimpleCov::ExitCodes::EXCEPTION
   else
-    @exit_status = 0
+    # Store the exit status of the test run since it goes away after calling the at_exit proc...
+    @exit_status = SimpleCov::ExitCodes::SUCCESS
   end
 
   SimpleCov.at_exit.call
@@ -57,13 +56,8 @@
   if SimpleCov.result? # Result has been computed
     covered_percent = SimpleCov.result.covered_percent.round(2)
 
-<<<<<<< HEAD
-    if @exit_status == 0 # No other errors
-      @exit_status = if covered_percent < SimpleCov.minimum_coverage
-=======
     if @exit_status == SimpleCov::ExitCodes::SUCCESS # No other errors
       if covered_percent < SimpleCov.minimum_coverage
->>>>>>> 221a74eb
         $stderr.puts "Coverage (%.2f%%) is below the expected minimum coverage (%.2f%%)." % \
                      [covered_percent, SimpleCov.minimum_coverage]
 

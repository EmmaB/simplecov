# encoding: utf-8
$:.push File.expand_path('../lib', __FILE__)
require 'simplecov/version'

Gem::Specification.new do |gem|
  gem.name        = 'simplecov'
  gem.version     = SimpleCov::VERSION
  gem.platform    = Gem::Platform::RUBY
  gem.authors     = ["Christoph Olszowka"]
  gem.email       = ['christoph at olszowka de']
  gem.homepage    = 'http://github.com/colszowka/simplecov'
  gem.description = %Q{Code coverage for Ruby 1.9+ with a powerful configuration library and automatic merging of coverage across test suites}
  gem.summary     = gem.description
  gem.license     = "MIT"

<<<<<<< HEAD
  gem.add_dependency 'multi_json'
=======
  gem.add_dependency 'multi_json', '~> 1.0'
  gem.add_dependency 'lockfile'
>>>>>>> 10186bca
  gem.add_dependency 'simplecov-html', '~> 0.7.1'
  gem.add_dependency 'docile', '~> 1.1.0'

  gem.add_development_dependency 'appraisal', '~> 0.5.1'
  gem.add_development_dependency 'rake', '~> 10.0.3'
  gem.add_development_dependency 'rspec', '~> 2.13.0'
  gem.add_development_dependency 'shoulda', '~> 3.4.0'

  gem.files         = `git ls-files`.split("\n")
  gem.test_files    = `git ls-files -- {test,spec,features}/*`.split("\n")
  gem.executables   = `git ls-files -- bin/*`.split("\n").map{ |f| File.basename(f) }
  gem.require_paths = ['lib']
end<|MERGE_RESOLUTION|>--- conflicted
+++ resolved
@@ -13,12 +13,8 @@
   gem.summary     = gem.description
   gem.license     = "MIT"
 
-<<<<<<< HEAD
   gem.add_dependency 'multi_json'
-=======
-  gem.add_dependency 'multi_json', '~> 1.0'
   gem.add_dependency 'lockfile'
->>>>>>> 10186bca
   gem.add_dependency 'simplecov-html', '~> 0.7.1'
   gem.add_dependency 'docile', '~> 1.1.0'
 
